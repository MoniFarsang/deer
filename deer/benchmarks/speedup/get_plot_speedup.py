--- conflicted
+++ resolved
@@ -4,12 +4,8 @@
 
 speedups = np.full((7, 7, 5), np.nan)
 batch_size = 16
-<<<<<<< HEAD
-fname = "bwd-speedup-report-bs16.txt"
-=======
 gpu_type = "v100"
 fname = f"report-{gpu_type}-{batch_size}.txt"
->>>>>>> f17a5529
 nhs = [1, 2, 4, 8, 16, 32, 64]
 nsequences = [1000, 3000, 10000, 30000, 100000, 300000, 1000000]
 nseeds = 5
@@ -46,11 +42,7 @@
 plt.xticks(np.arange(len(nsequences)) + ((len(nhs) - 1) / 2 * width), nsequences_labels, fontsize=12)
 plt.xlabel("Sequence length", fontsize=14)
 plt.ylabel("Speed up", fontsize=14)
-<<<<<<< HEAD
-plt.title(f"Speed up of DEER GRU over sequential GRU (forward + grad) with batch size = {batch_size}", fontsize=16)
-=======
 plt.title(f"Speed up of DEER GRU over sequential GRU (forward) with batch size = {batch_size}", fontsize=16)
->>>>>>> f17a5529
 plt.gca().set_yscale("log")
 plt.grid()
 plt.yticks(fontsize=12)
